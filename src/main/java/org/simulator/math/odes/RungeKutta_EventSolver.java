/*
 * $Id$
 * $URL$
 * ---------------------------------------------------------------------
 * This file is part of Simulation Core Library, a Java-based library
 * for efficient numerical simulation of biological models.
 *
 * Copyright (C) 2007-2022 jointly by the following organizations:
 * 1. University of Tuebingen, Germany
 * 2. Keio University, Japan
 * 3. Harvard University, USA
 * 4. The University of Edinburgh, UK
 * 5. EMBL European Bioinformatics Institute (EBML-EBI), Hinxton, UK
 * 6. The University of California, San Diego, La Jolla, CA, USA
 * 7. The Babraham Institute, Cambridge, UK
 *
 * This library is free software; you can redistribute it and/or modify
 * it under the terms of the GNU Lesser General Public License as
 * published by the Free Software Foundation. A copy of the license
 * agreement is provided in the file named "LICENSE.txt" included with
 * this software distribution and also available online as
 * <http://www.gnu.org/licenses/lgpl-3.0-standalone.html>.
 * ---------------------------------------------------------------------
 */
package org.simulator.math.odes;

import com.sun.org.apache.xml.internal.security.utils.UnsyncBufferedOutputStream;
import org.apache.commons.math.ode.DerivativeException;
import org.simulator.math.Mathematics;
import org.simulator.math.odes.exception.UnsupportedMethodException;

import java.util.logging.Logger;
import java.util.Arrays;
import java.util.logging.Level;

/**
 * Runge-Kutta method.
 *
 * @author Andreas Dr&auml;ger
 * @version $Rev$
 * @since 0.9
 */
public class RungeKutta_EventSolver extends AbstractDESSolver {

  /**
   * Generated serial version identifier
   */
  private static final long serialVersionUID = -2034495479346567501L;

  /**
   * Logger for this class
   */
  private static final Logger logger = Logger.getLogger(RungeKutta_EventSolver.class.getName());

  /**
   * Enum representing supported RungeKutta methods
   */
  public static enum validMethod{
    RK2,
    RK4
  }
  
  /**
   * Stores temporary results for the fourth-order Runge-Kutta method.
   */
  transient protected double[][] kVals = null;

  /**
   * Helper variable for the k values.
   */
  transient protected double[] kHelp;

  /** 
   * Enum to store the Runge_Kutta Method
   */
  private final validMethod method;

  /**
   * default constructor
   */
  public RungeKutta_EventSolver() {
    super();
    this.method = validMethod.RK4;
    logger.log(Level.INFO, "No method passed. Defaulting to 'RK4'.");
  }

  /**
   * @param method
   */
  public RungeKutta_EventSolver(String method) {
    super();
    this.method = parseValidMethodOrDefault(method);
  }

  /**
   * @param stepSize
   */
  public RungeKutta_EventSolver(double stepSize) {
    super(stepSize);
    this.method = validMethod.RK4;
    logger.log(Level.INFO, "No method passed. Defaulting to 'RK4'.");
  }

  /**
   * @param stepSize
   * @param method
   */
  public RungeKutta_EventSolver(double stepSize, String method) {
    super(stepSize);
    this.method = parseValidMethodOrDefault(method);
  }

  /**
   * @param stepSize
   * @param nonnegative the nonnegative flag of the super class
   * @see AbstractDESSolver
   */
  public RungeKutta_EventSolver(double stepSize, boolean nonnegative) {
    super(stepSize, nonnegative);
    this.method = validMethod.RK4;
    logger.log(Level.INFO, "No method passed. Defaulting to 'RK4'.");
  }

  /**
   * @param stepSize
   * @param nonnegative the nonnegative flag of the super class
   * @param method
   * @see AbstractDESSolver
   */
  public RungeKutta_EventSolver(double stepSize, boolean nonnegative, String method) throws UnsupportedMethodException {
    super(stepSize, nonnegative);
    this.method = parseValidMethodOrDefault(method);
  }

  /**
   * clone constructor
   *
   * @param rkEventSolver
   */
  public RungeKutta_EventSolver(RungeKutta_EventSolver rkEventSolver) {
    super(rkEventSolver);
    this.method = rkEventSolver.method;
  }

  /**
   * Parses the string into a validMethod enum, defaults to RK4 if invalid.
   */
<<<<<<< HEAD
  private validMethod getValidMethod(String method) throws UnsupportedMethodException {
    try {
      return validMethod.valueOf(method.toUpperCase());
    } catch (IllegalArgumentException | NullPointerException e) {
        throw new UnsupportedMethodException(method);
=======
  private validMethod parseValidMethodOrDefault(String method) {
    try {
      return validMethod.valueOf(method.toUpperCase());
    } catch (IllegalArgumentException | NullPointerException e) {
      logger.log(Level.WARNING, "Unsupported method: {0}. Defaulting to 'RK4'.", method);
      return validMethod.RK4;
>>>>>>> d8770db5
    }
  }

  /* (non-Javadoc)
   * @see org.simulator.math.odes.AbstractDESSolver#computeChange(org.simulator.math.odes.DESystem, double[], double, double, double[], boolean)
   */
  @Override
  public double[] computeChange(DESystem DES, double[] yTemp, double t, double h, double[] change,
      boolean steadyState)
      throws DerivativeException, UnsupportedMethodException {
        switch(method) {
          case RK2:
            return computeRK2(DES, yTemp, t, h, change);
          
          case RK4:
            return computeRK4(DES, yTemp, t, h, change);
          default:
<<<<<<< HEAD
            throw new UnsupportedMethodException(method.toString());
=======
            throw new IllegalArgumentException("Unexpected method: " + method + ". Supported methods are: " + Arrays.toString(validMethod.values()));
>>>>>>> d8770db5
        }
    }
  
  /**
   * Computes the change in state using second-order Runge-Kutta Heun's method
   * 
   * This method approximates the solution to an ODE system by evaluating the slope at the beginning and at the end of the interval, then averaging them to compute the next value.
   *
   * The formula used is:
   * k0 = h * f(t, y)
   * k1 = h * f(t + h, y + k0)
   * change = 0.5 * (k0 + k1)
   * 
   * @param DES     The differential equation system representing the model.
   * @param yTemp   The current values of system variables.
   * @param t       The current time point.
   * @param h       The integration step size.
   * @param change  An array to store the computed change.
   * @return        The array containing the computed change.
   * @throws DerivativeException
   */
  public double[] computeRK2(DESystem DES, double[] yTemp, double t, double h, double[] change)
      throws DerivativeException {

        int dim = DES.getDimension();

        double[][] kValues = new double[2][dim];
        double[] kTemp = new double[dim];
         
        // k0 = h * f(t, yTemp)
        DES.computeDerivatives(t, yTemp, kValues[0]);
        Mathematics.svMult(h, kValues[0], kValues[0]);

        // k1 = h * f(t + h, yTemp + k0)
        Mathematics.vvAdd(kValues[0], yTemp, kTemp);
        DES.computeDerivatives(t + h, kTemp, kValues[1]);
        Mathematics.svMult(h, kValues[1], kValues[1]);

        // Combine all k's
        Mathematics.svvAddAndScale(0.5, kValues[0], kValues[1], change);
        
        return change;

    }

  /**
   * Computes the change in state using the classical fourth-order Runge-Kutta method.
   *
   * RK4 evaluates the derivative at four points in each interval and combines them using a weighted average.
   *
   * The formula used is:
   * k0 = h * f(t, y)
   * k1 = h * f(t + h/2, y + k0/2)
   * k2 = h * f(t + h/2, y + k1/2)
   * k3 = h * f(t + h, y + k2)
   * change = (1/6) * (k0 + 2*k1 + 2*k2 + k3)
   *
   * @param DES     The differential equation system representing the model.
   * @param yTemp   The current values of system variables.
   * @param t       The current time point.
   * @param h       The integration step size.
   * @param change  An array to store the computed changes.
   * @return        The array containing the computed change in system state.
   * @throws DerivativeException 
   */
  public double[] computeRK4(DESystem DES, double[] yTemp, double t, double h, double[] change)
    throws DerivativeException {

      int dim = DES.getDimension();
      if ((kVals == null) || (kVals.length != 4) || (kVals[0].length != dim)) {
        // "static" vectors which are allocated only once
        kVals = new double[4][dim];
        kHelp = new double[dim];
      }

      double halfStep = h * 0.5;
      double tMid = t + halfStep;
      double tEnd = t + h;

      // k0 = h * f(t, yTemp)
      DES.computeDerivatives(t, yTemp, kVals[0]);
      Mathematics.svMult(h, kVals[0], kVals[0]);

      // k1 = h * f(t + h/2, y + k0/2)
      Mathematics.svvAddScaled(0.5, kVals[0], yTemp, kHelp);
      DES.computeDerivatives(tMid, kHelp, kVals[1]);
      Mathematics.svMult(h, kVals[1], kVals[1]);

      // k2 = h * f(t + h/2, y + k1/2)
      Mathematics.svvAddScaled(0.5, kVals[1], yTemp, kHelp);
      DES.computeDerivatives(tMid, kHelp, kVals[2]);
      Mathematics.svMult(h, kVals[2], kVals[2]);

      // k3 = h * f(t + h, y + k2)
      Mathematics.vvAdd(yTemp, kVals[2], kHelp);
      DES.computeDerivatives(tEnd, kHelp, kVals[3]);
      Mathematics.svMult(h, kVals[3], kVals[3]);

      // combining all k's
      for (int i = 0; i < dim; i++) {
        change[i] = (kVals[0][i] + (2 * (kVals[1][i] + kVals[2][i])) + kVals[3][i]) / 6d;
      }
      return change;

    }

  /* (non-Javadoc)
   * @see org.simulator.math.odes.AbstractDESSolver#getName()
   */
  @Override
  public String getName() {
    return "Runge-Kutta event solver (" + method + ")";
  }

  /* (non-Javadoc)
   * @see org.simulator.math.odes.AbstractDESSolver#clone()
   */
  @Override
  public RungeKutta_EventSolver clone() {
    return new RungeKutta_EventSolver(this);
  }

  /* (non-Javadoc)
   * @see org.simulator.math.odes.AbstractDESSolver#hasSolverEventProcessing()
   */
  @Override
  protected boolean hasSolverEventProcessing() {
    return false;
  }

  /* (non-Javadoc)
   * @see org.simulator.math.odes.DESSolver#getKISAOTerm()
   */
  @Override
  public int getKiSAOterm() {
    return 64;
  }
}<|MERGE_RESOLUTION|>--- conflicted
+++ resolved
@@ -87,7 +87,7 @@
   /**
    * @param method
    */
-  public RungeKutta_EventSolver(String method) {
+  public RungeKutta_EventSolver(String method) throws UnsupportedMethodException {
     super();
     this.method = parseValidMethodOrDefault(method);
   }
@@ -105,7 +105,7 @@
    * @param stepSize
    * @param method
    */
-  public RungeKutta_EventSolver(double stepSize, String method) {
+  public RungeKutta_EventSolver(double stepSize, String method) throws UnsupportedMethodException {
     super(stepSize);
     this.method = parseValidMethodOrDefault(method);
   }
@@ -145,20 +145,12 @@
   /**
    * Parses the string into a validMethod enum, defaults to RK4 if invalid.
    */
-<<<<<<< HEAD
-  private validMethod getValidMethod(String method) throws UnsupportedMethodException {
+
+  private validMethod parseValidMethodOrDefault(String method) throws UnsupportedMethodException {
     try {
       return validMethod.valueOf(method.toUpperCase());
     } catch (IllegalArgumentException | NullPointerException e) {
-        throw new UnsupportedMethodException(method);
-=======
-  private validMethod parseValidMethodOrDefault(String method) {
-    try {
-      return validMethod.valueOf(method.toUpperCase());
-    } catch (IllegalArgumentException | NullPointerException e) {
-      logger.log(Level.WARNING, "Unsupported method: {0}. Defaulting to 'RK4'.", method);
-      return validMethod.RK4;
->>>>>>> d8770db5
+      throw new UnsupportedMethodException(method);
     }
   }
 
@@ -176,11 +168,7 @@
           case RK4:
             return computeRK4(DES, yTemp, t, h, change);
           default:
-<<<<<<< HEAD
             throw new UnsupportedMethodException(method.toString());
-=======
-            throw new IllegalArgumentException("Unexpected method: " + method + ". Supported methods are: " + Arrays.toString(validMethod.values()));
->>>>>>> d8770db5
         }
     }
   
