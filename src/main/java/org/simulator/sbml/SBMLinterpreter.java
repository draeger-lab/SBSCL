--- conflicted
+++ resolved
@@ -92,7 +92,7 @@
    * @throws SBMLException
    */
   public SBMLinterpreter(Model model)
-      throws ModelOverdeterminedException, SBMLException {
+          throws ModelOverdeterminedException, SBMLException {
     this(model, 0d, 1d, 1d);
   }
 
@@ -106,7 +106,7 @@
    * @throws ModelOverdeterminedException
    */
   public SBMLinterpreter(Model model, double defaultSpeciesValue, double defaultParameterValue, double defaultCompartmentValue)
-      throws SBMLException, ModelOverdeterminedException {
+          throws SBMLException, ModelOverdeterminedException {
     this(model, 0d, 1d, 1d, null);
   }
 
@@ -124,7 +124,7 @@
    * @throws ModelOverdeterminedException
    */
   public SBMLinterpreter(Model model, double defaultSpeciesValue, double defaultParameterValue, double defaultCompartmentValue, Map<String, Boolean> amountHash)
-      throws SBMLException, ModelOverdeterminedException {
+          throws SBMLException, ModelOverdeterminedException {
     super(model);
     init(true, defaultSpeciesValue, defaultParameterValue, defaultCompartmentValue, amountHash);
   }
@@ -134,7 +134,7 @@
    */
   @Override
   public double[] getAdditionalValues(double t, double[] Y)
-      throws DerivativeException {
+          throws DerivativeException {
     if ((t - currentTime > 1E-15) || ((Y != this.Y) && !Arrays.equals(Y, this.Y)) || (t == 0)) {
       /*
        * We have to compute the system for the given state. But we are not
@@ -151,7 +151,7 @@
    */
   @Override
   public EventInProgress getNextEventAssignments(double t, double previousTime, double[] Y)
-      throws DerivativeException {
+          throws DerivativeException {
     if (!modelHasEvents) {
       return null;
     }
@@ -315,7 +315,7 @@
    * @throws DerivativeException
    */
   private double[] computeDerivatives(double time, double[] Y)
-      throws DerivativeException {
+          throws DerivativeException {
     // create a new array with the same size of Y where the rate of change
     // is stored for every symbol in the simulation
     double changeRate[] = new double[Y.length];
@@ -329,7 +329,7 @@
    */
   @Override
   public void computeDerivatives(double time, double[] Y, double[] changeRate)
-      throws DerivativeException {
+          throws DerivativeException {
     currentTime = time;
     // make sure not to have invalid older values in the change rate
     //Arrays.fill(changeRate, 0d);
@@ -364,7 +364,6 @@
           // Notify all listeners about the violation of the current constraint.
           for (ConstraintListener listener : listOfConstraintListeners) {
             listener.processViolation(evt);
-<<<<<<< HEAD
           }
         }
       }
@@ -372,29 +371,6 @@
       throw new DerivativeException(exc);
     }
     this.changeRate = changeRate;
-  }
-
-
-  /**
-   * @return the array of derivatives of each species of the model system at
-   * the current time.
-   */
-  public double[] getNewChangeRate() {
-    return changeRate;
-  }
-
-
-  /**
-   * {@inheritDoc}
-   */
-  @Override
-  public double getCurrentValueOf(String id) {
-    Integer symbolIndex = symbolHash.get(id);
-    if (symbolIndex != null) {
-      return Y[symbolIndex];
-    } else {
-      return Double.NaN;
-    }
   }
 
 
@@ -430,7 +406,7 @@
    * @throws SBMLException
    */
   public void init(boolean refreshTree)
-      throws ModelOverdeterminedException, SBMLException {
+          throws ModelOverdeterminedException, SBMLException {
     init(refreshTree, 0d, 1d, 1d);
   }
 
@@ -448,7 +424,7 @@
    * @throws SBMLException
    */
   public void init(boolean renewTree, double defaultSpeciesValue, double defaultParameterValue, double defaultCompartmentValue)
-      throws ModelOverdeterminedException, SBMLException {
+          throws ModelOverdeterminedException, SBMLException {
     init(renewTree, defaultSpeciesValue, defaultParameterValue, defaultCompartmentValue, null);
   }
 
@@ -468,263 +444,8 @@
    * @throws SBMLException
    */
   public void init(boolean renewTree, double defaultSpeciesValue, double defaultParameterValue, double defaultCompartmentValue, Map<String, Boolean> amountHash)
-      throws ModelOverdeterminedException, SBMLException {
-    int i;
-    symbolHash.clear();
-    constantHash.clear();
-    compartmentHash.clear();
-    Integer compartmentIndex, yIndex = 0;
-    currentTime = 0d;
-    astNodeTime = 0d;
-    containsDelays = false;
-    noDerivatives = false;
-    if ((model.getReactionCount() == 0) && (constraintRoots == null)) {
-      noDerivatives = true;
-      for (int k = 0; k < model.getRuleCount(); k++) {
-        Rule rule = model.getRule(k);
-        if (rule.isRate()) {
-          noDerivatives = false;
-        }
-      }
-    }
-    Map<String, Integer> speciesReferenceToRateRule = new HashMap<String, Integer>();
-    int speciesReferencesInRateRules = 0;
-    for (int k = 0; k < model.getRuleCount(); k++) {
-      Rule rule = model.getRule(k);
-      if (rule.isRate()) {
-        RateRule rr = (RateRule) rule;
-        SpeciesReference sr = model.findSpeciesReference(rr.getVariable());
-        if ((sr != null) && !sr.isConstant()) {
-          speciesReferencesInRateRules++;
-          speciesReferenceToRateRule.put(sr.getId(), k);
-        }
-      }
-    }
-
-    int sizeY = model.getCompartmentCount() + model.getSpeciesCount() + model.getParameterCount() + speciesReferencesInRateRules;
-    Y = new double[sizeY];
-    oldY = new double[sizeY];
-    oldY2 = new double[sizeY];
-    changeRate = new double[sizeY];
-    isAmount = new boolean[sizeY];
-    compartmentIndexes = new int[sizeY];
-    conversionFactors = new double[sizeY];
-    Arrays.fill(conversionFactors, 1d);
-    inConcentrationValues = new boolean[sizeY];
-    symbolIdentifiers = new String[sizeY];
-    initialValues = new double[sizeY];
-    latestTimePointResult = new double[sizeY];
-
-    /*
-     * Save starting values of the model's compartment in Y
-     */
-    for (i = 0; i < model.getCompartmentCount(); i++) {
-      Compartment c = model.getCompartment(i);
-      if (!c.isSetValue()) {
-        Y[yIndex] = defaultCompartmentValue;
-      } else {
-        Y[yIndex] = c.getSize();
-      }
-      symbolHash.put(c.getId(), yIndex);
-      constantHash.put(c.getId(), c.isConstant());
-      symbolIdentifiers[yIndex] = c.getId();
-      yIndex++;
-    }
-    // Due to unset initial amount or concentration of species try to set
-    // one of them
-    Species majority = determineMajorSpeciesAttributes();
-    speciesMap.clear();
-    /*
-     * Save starting values of the model's species in Y and link them with their
-     * compartment
-     */
-    for (i = 0; i < model.getSpeciesCount(); i++) {
-      Species s = model.getSpecies(i);
-      speciesMap.put(s.getId(), s);
-      if (!s.getBoundaryCondition() && !s.isConstant()) {
-        Parameter convParameter = s.getConversionFactorInstance();
-        if (convParameter == null) {
-          convParameter = model.getConversionFactorInstance();
-        }
-        if (convParameter != null) {
-          conversionFactors[yIndex] = convParameter.getValue();
-        }
-      }
-      compartmentIndex = symbolHash.get(s.getCompartment());
-      // Set initial amount or concentration when not already done
-      if (!s.isSetInitialAmount() && !s.isSetInitialConcentration()) {
-        if (majority.isSetInitialAmount()) {
-          s.setInitialAmount(0d);
-        } else {
-          s.setInitialConcentration(0d);
-        }
-        s.setHasOnlySubstanceUnits(majority.getHasOnlySubstanceUnits());
-      }
-      //determine whether amount or concentration is set
-      if ((amountHash != null)) {
-        if (amountHash.containsKey(s.getId())) {
-          isAmount[yIndex] = amountHash.get(s.getId());
-        } else {
-          isAmount[yIndex] = s.isSetInitialAmount();
-        }
-      } else {
-        isAmount[yIndex] = s.isSetInitialAmount();
-      }
-      if (!s.isSetValue()) {
-        Y[yIndex] = defaultSpeciesValue;
-      } else {
-        if (s.isSetInitialAmount()) {
-          if (isAmount[yIndex]) {
-            Y[yIndex] = s.getInitialAmount();
-          } else {
-            Y[yIndex] = s.getInitialAmount() / Y[compartmentIndex];
-          }
-        } else {
-          if (!isAmount[yIndex]) {
-            Y[yIndex] = s.getInitialConcentration();
-          } else {
-            Y[yIndex] = s.getInitialConcentration() * Y[compartmentIndex];
-          }
-        }
-      }
-      symbolHash.put(s.getId(), yIndex);
-      constantHash.put(s.getId(), s.isConstant());
-      compartmentHash.put(s.getId(), compartmentIndex);
-      compartmentIndexes[yIndex] = compartmentIndex;
-      symbolIdentifiers[yIndex] = s.getId();
-      yIndex++;
-    }
-
-    /*
-     * Save starting values of the stoichiometries
-     */
-    for (String id : speciesReferenceToRateRule.keySet()) {
-      SpeciesReference sr = model.findSpeciesReference(id);
-      Y[yIndex] = sr.getStoichiometry();
-      symbolHash.put(id, yIndex);
-      constantHash.put(id, sr.isConstant());
-      symbolIdentifiers[yIndex] = id;
-      yIndex++;
-    }
-
-    /*
-     * Save starting values of the model's parameter in Y
-     */
-    for (i = 0; i < model.getParameterCount(); i++) {
-      Parameter p = model.getParameter(i);
-      if (!p.isSetValue()) {
-        Y[yIndex] = defaultParameterValue;
-      } else {
-        Y[yIndex] = p.getValue();
-      }
-      symbolHash.put(p.getId(), yIndex);
-      constantHash.put(p.getId(), p.isConstant());
-      symbolIdentifiers[yIndex] = p.getId();
-      yIndex++;
-    }
-
-    /*
-     * Check for fast reactions & update math of kinetic law to avoid wrong
-     * links concerning local parameters
-     */
-    inConcentration.clear();
-    if (reactionFast.length != model.getReactionCount()) {
-      reactionFast = new boolean[model.getReactionCount()];
-    }
-    int reactionIndex = 0;
-    boolean fastReactions = false;
-    for (Reaction r : model.getListOfReactions()) {
-      if (r.isSetFast()) {
-        reactionFast[reactionIndex] = r.getFast();
-      } else {
-        reactionFast[reactionIndex] = false;
-      }
-      reactionReversible[reactionIndex] = r.isReversible();
-      if (r.isSetFast() && r.getFast()) {
-        fastReactions = true;
-      }
-      if (r.getKineticLaw() != null) {
-        if (r.getKineticLaw().getListOfLocalParameters().size() > 0 && r.getKineticLaw().isSetMath()) {
-          r.getKineticLaw().getMath().updateVariables();
-        }
-      }
-      Species species;
-      String speciesID;
-      for (SpeciesReference speciesRef : r.getListOfReactants()) {
-        speciesID = speciesRef.getSpecies();
-        species = speciesMap.get(speciesID);
-        if (species != null) {
-          //					 if (!isAmount[symbolHash.get(speciesID)]
-          //							 && !species.hasOnlySubstanceUnits()) {
-          if (!isAmount[symbolHash.get(speciesID)]) {
-            inConcentration.add(speciesID);
-          }
-        }
-      }
-      for (SpeciesReference speciesRef : r.getListOfProducts()) {
-        speciesID = speciesRef.getSpecies();
-        species = speciesMap.get(speciesID);
-        if (species != null) {
-          //					 if (!isAmount[symbolHash.get(speciesID)]
-          //					 && !species.hasOnlySubstanceUnits()) {
-          if (!isAmount[symbolHash.get(speciesID)]) {
-            inConcentration.add(speciesID);
-          }
-        }
-      }
-      reactionIndex++;
-    }
-    if (fastReactions) {
-      hasFastReactions = true;
-    }
-    for (i = 0; i != inConcentrationValues.length; i++) {
-      if (inConcentration.contains(symbolIdentifiers[i])) {
-        inConcentrationValues[i] = true;
-      } else {
-        inConcentrationValues[i] = false;
-      }
-    }
-
-    /*
-     * Algebraic Rules
-     */
-    boolean containsAlgebraicRules = false;
-    for (i = 0; i < model.getRuleCount(); i++) {
-      if (model.getRule(i).isAlgebraic() && model.getRule(i).isSetMath()) {
-        containsAlgebraicRules = true;
-        break;
-      }
-    }
-    if (containsAlgebraicRules) {
-      evaluateAlgebraicRules();
-    }
-
-    /*
-     * Initialize Events
-     */
-    if (model.getEventCount() > 0) {
-      // this.events = new ArrayList<EventWithPriority>();
-      if (events == null) {
-        events = new SBMLEventInProgress[model.getEventCount()];
-      }
-      runningEvents = new ArrayList<Integer>();
-      delayedEvents = new ArrayList<Integer>();
-      initEvents();
-      modelHasEvents = true;
-    } else {
-      modelHasEvents = false;
-    }
-    if (renewTree) {
-      createSimplifiedSyntaxTree();
-    } else {
-      refreshSyntaxTree();
-    }
-    // save the initial values of this system, necessary at this point for the delay function
-    if (initialValues.length != Y.length) {
-      initialValues = new double[Y.length];
-    }
-    System.arraycopy(Y, 0, initialValues, 0, initialValues.length);
-
+          throws ModelOverdeterminedException, SBMLException {
+    super.init(renewTree, defaultSpeciesValue, defaultParameterValue, defaultCompartmentValue, amountHash);
     /*
      * Initial assignments
      */
@@ -744,24 +465,6 @@
       }
       if (!conversionFactor.equals("")) {
         conversionFactors[symbolHash.get(sp.getId())] = Y[symbolHash.get(conversionFactor)];
-      }
-    }
-
-    /*
-     * Evaluate Constraints
-     */
-    if (model.getConstraintCount() > 0) {
-      // TODO: This is maybe not the best solution because callers can hardly influence that because this init method is called upon creation of this object.
-      if (getConstraintListenerCount() == 0) {
-        addConstraintListener(new SimpleConstraintListener());
-      }
-      for (i = 0; i < model.getConstraintCount(); i++) {
-        if (model.getConstraint(i).isSetMath() && constraintRoots.get(i).compileBoolean(astNodeTime)) {
-          ConstraintEvent evt = new ConstraintEvent(model.getConstraint(i), 0d);
-          for (ConstraintListener listener : listOfConstraintListeners) {
-            listener.processViolation(evt);
-          }
-        }
       }
     }
 
@@ -796,581 +499,11 @@
 
 
   /**
-   * Refreshes the syntax tree (e.g., resets the ASTNode time)
-   */
-  private void refreshSyntaxTree() {
-    for (ASTNode node : nodes) {
-      ((ASTNodeValue) node.getUserObject(TEMP_VALUE)).reset();
-    }
-    for (int i = 0; i != stoichiometryValues.length; i++) {
-      stoichiometryValues[i].refresh();
-      stoichiometrySet[i] = stoichiometryValues[i].getStoichiometrySet();
-    }
-  }
-
-
-  /**
-   * Creates the syntax tree and simplifies it.
-   */
-  private void createSimplifiedSyntaxTree() {
-    nodes.clear();
-    initializeKineticLaws();
-    initializeRules();
-    initializeConstraints();
-    initializeEvents();
-  }
-
-
-  /**
-   * Includes the math of the {@link Constraint}s in the syntax tree.
-   */
-  private void initializeConstraints() {
-    constraintRoots = new ArrayList<ASTNodeValue>();
-    for (Constraint c : model.getListOfConstraints()) {
-      if (c.isSetMath()) {
-        ASTNodeValue currentConstraint = (ASTNodeValue) copyAST(c.getMath(), true, null, null).getUserObject(TEMP_VALUE);
-        constraintRoots.add(currentConstraint);
-        c.getMath().putUserObject(TEMP_VALUE, currentConstraint);
-      }
-    }
-  }
-
-
-  /**
-   * Includes the math of the events in the syntax tree.
-   */
-  private void initializeEvents() {
-    if (events != null) {
-      for (int i = 0; i != events.length; i++) {
-        Event e = model.getEvent(i);
-        if (e.isSetTrigger() && e.getTrigger().isSetMath()) {
-          events[i].setUseValuesFromTriggerTime(e.getUseValuesFromTriggerTime());
-          events[i].setPersistent(e.getTrigger().getPersistent());
-          events[i].setTriggerObject((ASTNodeValue) copyAST(e.getTrigger().getMath(), true, null, null).getUserObject(TEMP_VALUE));
-          if (e.getPriority() != null && e.getPriority().isSetMath()) {
-            events[i].setPriorityObject((ASTNodeValue) copyAST(e.getPriority().getMath(), true, null, null).getUserObject(TEMP_VALUE));
-          }
-          if (e.getDelay() != null && e.getDelay().isSetMath()) {
-            events[i].setDelayObject((ASTNodeValue) copyAST(e.getDelay().getMath(), true, null, null).getUserObject(TEMP_VALUE));
-          }
-          events[i].clearRuleObjects();
-          for (EventAssignment as : e.getListOfEventAssignments()) {
-            Integer symbolIndex = symbolHash.get(as.getVariable());
-            if (symbolIndex != null) {
-              Species sp = model.getSpecies(as.getVariable());
-              if (sp != null) {
-                Compartment c = sp.getCompartmentInstance();
-                boolean hasZeroSpatialDimensions = true;
-                if ((c != null) && (c.getSpatialDimensions() > 0)) {
-                  hasZeroSpatialDimensions = false;
-                }
-                if (as.isSetMath()) {
-                  events[i].addRuleObject(new AssignmentRuleValue((ASTNodeValue) copyAST(as.getMath(), true, null, null).getUserObject(TEMP_VALUE), symbolIndex, sp, compartmentHash.get(sp.getId()), hasZeroSpatialDimensions, this, isAmount[symbolIndex]));
-                }
-              } else {
-                if (as.isSetMath()) {
-                  events[i].addRuleObject(new AssignmentRuleValue((ASTNodeValue) copyAST(as.getMath(), true, null, null).getUserObject(TEMP_VALUE), symbolIndex));
-                }
-              }
-            } else if (model.findSpeciesReference(as.getVariable()) != null) {
-              SpeciesReference sr = model.findSpeciesReference(as.getVariable());
-              if (!sr.isConstant() && as.isSetMath()) {
-                events[i].addRuleObject(new AssignmentRuleValue((ASTNodeValue) copyAST(as.getMath(), true, null, null).getUserObject(TEMP_VALUE), sr.getId(), stoichiometricCoefHash));
-              }
-            }
-          }
-          events[i].setUseValuesFromTriggerTime(e.getUseValuesFromTriggerTime());
-          if (events[i].getRuleObjects() == null) {
-            events[i] = null;
-          }
-        } else {
-          events[i] = null;
-        }
-      }
-    }
-  }
-
-
-  /**
-   * Includes the math of the kinetic laws in the syntax tree.
-   */
-  private void initializeKineticLaws() {
-    int reaction = 0;
-    List<Boolean> isReactantList = new ArrayList<Boolean>();
-    List<Integer> speciesIndexList = new ArrayList<Integer>();
-    List<Integer> reactionIndexList = new ArrayList<Integer>();
-    List<Boolean> zeroChangeList = new ArrayList<Boolean>();
-    List<Boolean> constantStoichiometryList = new ArrayList<Boolean>();
-    List<StoichiometryValue> stoichiometriesList = new ArrayList<StoichiometryValue>();
-    List<ASTNodeValue> kineticLawRootsList = new ArrayList<ASTNodeValue>();
-    for (Reaction r : model.getListOfReactions()) {
-      KineticLaw kl = r.getKineticLaw();
-      if (kl != null && kl.isSetMath()) {
-        ASTNodeValue currentLaw = (ASTNodeValue) copyAST(kl.getMath(), true, null, null).getUserObject(TEMP_VALUE);
-        kineticLawRootsList.add(currentLaw);
-        kl.getMath().putUserObject(TEMP_VALUE, currentLaw);
-        for (SpeciesReference speciesRef : r.getListOfReactants()) {
-          String speciesID = speciesRef.getSpecies();
-          int speciesIndex = symbolHash.get(speciesID);
-          int srIndex = -1;
-          if (model.getLevel() >= 3) {
-            String id = speciesRef.getId();
-            if (id != null) {
-              if (symbolHash.containsKey(id)) {
-                srIndex = symbolHash.get(id);
-              }
-            }
-          }
-          //Value for stoichiometry math
-          ASTNodeValue currentMathValue = null;
-          if (speciesRef.isSetStoichiometryMath() && speciesRef.getStoichiometryMath().isSetMath()) {
-            @SuppressWarnings("deprecation") ASTNode currentMath = speciesRef.getStoichiometryMath().getMath();
-            currentMathValue = (ASTNodeValue) copyAST(currentMath, true, null, null).getUserObject(TEMP_VALUE);
-            currentMath.putUserObject(TEMP_VALUE, currentMathValue);
-          }
-          boolean constantStoichiometry = false;
-          if (speciesRef.isSetConstant()) {
-            constantStoichiometry = speciesRef.getConstant();
-          } else if ((!speciesRef.isSetId()) && (!speciesRef.isSetStoichiometryMath())) {
-            constantStoichiometry = true;
-          }
-          boolean zeroChange = false;
-          Species s = speciesRef.getSpeciesInstance();
-          if (s != null) {
-            if (s.getBoundaryCondition()) {
-              zeroChange = true;
-            }
-            if (s.getConstant()) {
-              zeroChange = true;
-            }
-          }
-          zeroChangeList.add(zeroChange);
-          constantStoichiometryList.add(constantStoichiometry);
-          reactionIndexList.add(reaction);
-          speciesIndexList.add(speciesIndex);
-          isReactantList.add(true);
-          stoichiometriesList.add(new StoichiometryValue(speciesRef, srIndex, stoichiometricCoefHash, Y, currentMathValue));
-        }
-        for (SpeciesReference speciesRef : r.getListOfProducts()) {
-          String speciesID = speciesRef.getSpecies();
-          int speciesIndex = symbolHash.get(speciesID);
-          int srIndex = -1;
-          if (model.getLevel() >= 3) {
-            String id = speciesRef.getId();
-            if (id != null) {
-              if (symbolHash.containsKey(id)) {
-                srIndex = symbolHash.get(id);
-              }
-            }
-          }
-          //Value for stoichiometry math
-          ASTNodeValue currentMathValue = null;
-          if (speciesRef.isSetStoichiometryMath() && speciesRef.getStoichiometryMath().isSetMath()) {
-            @SuppressWarnings("deprecation") ASTNode currentMath = speciesRef.getStoichiometryMath().getMath();
-            currentMathValue = (ASTNodeValue) copyAST(currentMath, true, null, null).getUserObject(TEMP_VALUE);
-            currentMath.putUserObject(TEMP_VALUE, currentMathValue);
-          }
-          boolean constantStoichiometry = false;
-          if (speciesRef.isSetConstant()) {
-            constantStoichiometry = speciesRef.getConstant();
-          } else if ((!speciesRef.isSetId()) && (!speciesRef.isSetStoichiometryMath())) {
-            constantStoichiometry = true;
-          }
-          boolean zeroChange = false;
-          Species s = speciesRef.getSpeciesInstance();
-          if (s != null) {
-            if (s.getBoundaryCondition()) {
-              zeroChange = true;
-            }
-            if (s.getConstant()) {
-              zeroChange = true;
-            }
-          }
-          zeroChangeList.add(zeroChange);
-          constantStoichiometryList.add(constantStoichiometry);
-          reactionIndexList.add(reaction);
-          speciesIndexList.add(speciesIndex);
-          isReactantList.add(false);
-          stoichiometriesList.add(new StoichiometryValue(speciesRef, srIndex, stoichiometricCoefHash, Y, currentMathValue));
-        }
-      } else {
-        kineticLawRootsList.add(new ASTNodeValue(nodeInterpreter, new ASTNode(0d)));
-      }
-      reaction++;
-    }
-    int stoichiometriesSize = stoichiometriesList.size();
-    stoichiometryValues = stoichiometriesList.toArray(new StoichiometryValue[stoichiometriesSize]);
-    kineticLawRoots = kineticLawRootsList.toArray(new ASTNodeValue[v.length]);
-    isReactant = new boolean[stoichiometriesSize];
-    speciesIndex = new int[stoichiometriesSize];
-    reactionIndex = new int[stoichiometriesSize];
-    zeroChange = new boolean[stoichiometriesSize];
-    constantStoichiometry = new boolean[stoichiometriesSize];
-    stoichiometrySet = new boolean[stoichiometriesSize];
-    stoichiometry = new double[stoichiometriesSize];
-    for (int i = 0; i != stoichiometriesSize; i++) {
-      isReactant[i] = isReactantList.get(i);
-      speciesIndex[i] = speciesIndexList.get(i);
-      reactionIndex[i] = reactionIndexList.get(i);
-      zeroChange[i] = zeroChangeList.get(i);
-      constantStoichiometry[i] = constantStoichiometryList.get(i);
-      stoichiometrySet[i] = stoichiometryValues[i].getStoichiometrySet();
-      stoichiometry[i] = stoichiometryValues[i].getStoichiometry();
-    }
-  }
-
-
-  /**
-   * Includes the math of the rules in the syntax tree.
-   */
-  private void initializeRules() {
-    Set<AssignmentRuleValue> assignmentRulesRootsInit = new HashSet<AssignmentRuleValue>();
-    initialAssignmentRoots = new ArrayList<AssignmentRuleValue>();
-    rateRulesRoots = new ArrayList<RateRuleValue>();
-    Integer symbolIndex;
-    for (int i = 0; i < model.getRuleCount(); i++) {
-      Rule rule = model.getRule(i);
-      if (rule.isAssignment()) {
-        AssignmentRule as = (AssignmentRule) rule;
-        symbolIndex = symbolHash.get(as.getVariable());
-        if (symbolIndex != null) {
-          Species sp = model.getSpecies(as.getVariable());
-          if (sp != null) {
-            Compartment c = sp.getCompartmentInstance();
-            boolean hasZeroSpatialDimensions = true;
-            if ((c != null) && (c.getSpatialDimensions() > 0)) {
-              hasZeroSpatialDimensions = false;
-            }
-            if (as.isSetMath()) {
-              assignmentRulesRootsInit.add(new AssignmentRuleValue((ASTNodeValue) copyAST(as.getMath(), true, null, null).getUserObject(TEMP_VALUE), symbolIndex, sp, compartmentHash.get(sp.getId()), hasZeroSpatialDimensions, this, isAmount[symbolIndex]));
-            }
-          } else {
-            if (as.isSetMath()) {
-              assignmentRulesRootsInit.add(new AssignmentRuleValue((ASTNodeValue) copyAST(as.getMath(), true, null, null).getUserObject(TEMP_VALUE), symbolIndex));
-            }
-          }
-        } else if (model.findSpeciesReference(as.getVariable()) != null) {
-          SpeciesReference sr = model.findSpeciesReference(as.getVariable());
-          if (!sr.isConstant() && as.isSetMath()) {
-            assignmentRulesRootsInit.add(new AssignmentRuleValue((ASTNodeValue) copyAST(as.getMath(), true, null, null).getUserObject(TEMP_VALUE), sr.getId(), stoichiometricCoefHash));
-          }
-        }
-      } else if (rule.isRate()) {
-        RateRule rr = (RateRule) rule;
-        symbolIndex = symbolHash.get(rr.getVariable());
-        if (symbolIndex != null) {
-          Species sp = model.getSpecies(rr.getVariable());
-          if (sp != null) {
-            Compartment c = sp.getCompartmentInstance();
-            boolean hasZeroSpatialDimensions = true;
-            if ((c != null) && (c.getSpatialDimensions() > 0)) {
-              hasZeroSpatialDimensions = false;
-            }
-            if (rr.isSetMath()) {
-              rateRulesRoots.add(new RateRuleValue((ASTNodeValue) copyAST(rr.getMath(), true, null, null).getUserObject(TEMP_VALUE), symbolIndex, sp, compartmentHash.get(sp.getId()), hasZeroSpatialDimensions, this, rr.getVariable(), isAmount[symbolIndex]));
-              rateRuleHash.put(rr.getVariable(), rateRulesRoots.size() - 1);
-            }
-          } else if (compartmentHash.containsValue(symbolIndex)) {
-            List<Integer> speciesIndices = new LinkedList<Integer>();
-            for (Entry<String, Integer> entry : compartmentHash.entrySet()) {
-              if (entry.getValue().equals(symbolIndex)) {
-                Species s = model.getSpecies(entry.getKey());
-                int speciesIndex = symbolHash.get(entry.getKey());
-                if ((!isAmount[speciesIndex]) && (!s.isConstant())) {
-                  speciesIndices.add(speciesIndex);
-                }
-              }
-            }
-            if (rr.isSetMath()) {
-              rateRulesRoots.add(new RateRuleValue((ASTNodeValue) copyAST(rr.getMath(), true, null, null).getUserObject(TEMP_VALUE), symbolIndex, speciesIndices, this, rr.getVariable()));
-              rateRuleHash.put(rr.getVariable(), rateRulesRoots.size() - 1);
-            }
-          } else {
-            if (rr.isSetMath()) {
-              rateRulesRoots.add(new RateRuleValue((ASTNodeValue) copyAST(rr.getMath(), true, null, null).getUserObject(TEMP_VALUE), symbolIndex, rr.getVariable()));
-              rateRuleHash.put(rr.getVariable(), rateRulesRoots.size() - 1);
-            }
-          }
-        }
-      }
-    }
-
-    /*
-     * Traversing through all the rate rules for finding if species
-     * are present in changing compartment. Traversing is done again as the
-     * the compartment rate rules in the SBML models can be declared after the
-     * species rate rule.
-     */
-    for (int i = 0; i < model.getRuleCount(); i++) {
-      Rule rr = model.getRule(i);
-      if (rr.isRate()) {
-        RateRule rateRule = (RateRule) rr;
-        symbolIndex = symbolHash.get(rateRule.getVariable());
-        if (symbolIndex != null) {
-          Species sp = model.getSpecies(rateRule.getVariable());
-          if (sp != null) {
-            Compartment c = sp.getCompartmentInstance();
-
-            if ((c != null) && (rateRuleHash.get(c.getId()) != null)) {
-              rateRulesRoots.get(rateRuleHash.get(sp.getId())).setCompartmentRateRule(rateRulesRoots.get(rateRuleHash.get(c.getId())));
-            }
-          }
-        }
-      }
-    }
-    if (algebraicRules != null) {
-      for (AssignmentRule as : algebraicRules) {
-        symbolIndex = symbolHash.get(as.getVariable());
-        if (symbolIndex != null) {
-          Species sp = model.getSpecies(as.getVariable());
-          if (sp != null) {
-            Compartment c = sp.getCompartmentInstance();
-            boolean hasZeroSpatialDimensions = true;
-            if ((c != null) && (c.getSpatialDimensions() > 0)) {
-              hasZeroSpatialDimensions = false;
-            }
-            if (as.isSetMath()) {
-              assignmentRulesRootsInit.add(new AssignmentRuleValue((ASTNodeValue) copyAST(as.getMath(), true, null, null).getUserObject(TEMP_VALUE), symbolIndex, sp, compartmentHash.get(sp.getId()), hasZeroSpatialDimensions, this, isAmount[symbolIndex]));
-            }
-          } else {
-            if (as.isSetMath()) {
-              assignmentRulesRootsInit.add(new AssignmentRuleValue((ASTNodeValue) copyAST(as.getMath(), true, null, null).getUserObject(TEMP_VALUE), symbolIndex));
-            }
-          }
-        } else if (model.findSpeciesReference(as.getVariable()) != null) {
-          SpeciesReference sr = model.findSpeciesReference(as.getVariable());
-          if (!sr.isConstant() && as.isSetMath()) {
-            assignmentRulesRootsInit.add(new AssignmentRuleValue((ASTNodeValue) copyAST(as.getMath(), true, null, null).getUserObject(TEMP_VALUE), sr.getId(), stoichiometricCoefHash));
-          }
-        }
-      }
-    }
-    assignmentRulesRoots = new ArrayList<AssignmentRuleValue>();
-    if (assignmentRulesRootsInit.size() <= 1) {
-      for (AssignmentRuleValue rv : assignmentRulesRootsInit) {
-        assignmentRulesRoots.add(rv);
-        numberOfAssignmentRulesLoops = 1;
-      }
-    } else {
-      // Determine best order of assignment rule roots
-      Map<String, Set<String>> neededRules = new HashMap<String, Set<String>>();
-      Map<String, AssignmentRuleValue> sBaseMap = new HashMap<String, AssignmentRuleValue>();
-      Set<String> variables = new HashSet<String>();
-      for (AssignmentRuleValue rv : assignmentRulesRootsInit) {
-        assignmentRulesRoots.add(rv);
-        if (rv.getIndex() != -1) {
-          variables.add(symbolIdentifiers[rv.getIndex()]);
-          sBaseMap.put(symbolIdentifiers[rv.getIndex()], rv);
-        } else if (rv.getSpeciesReferenceID() != null) {
-          variables.add(rv.getSpeciesReferenceID());
-          sBaseMap.put(rv.getSpeciesReferenceID(), rv);
-        }
-      }
-      for (String variable : variables) {
-        for (String dependentVariable : getSetOfVariables(sBaseMap.get(variable).getMath(), variables, new HashSet<String>())) {
-          Set<String> currentSet = neededRules.get(dependentVariable);
-          if (currentSet == null) {
-            currentSet = new HashSet<String>();
-            neededRules.put(dependentVariable, currentSet);
-          }
-          currentSet.add(variable);
-        }
-      }
-      int currentPosition = assignmentRulesRootsInit.size() - 1;
-      Set<String> toRemove = new HashSet<String>();
-      Set<String> keysToRemove = new HashSet<String>();
-      boolean toContinue = variables.size() > 0;
-      while (toContinue) {
-        toContinue = false;
-        toRemove.clear();
-        keysToRemove.clear();
-        for (String variable : variables) {
-          if (!neededRules.containsKey(variable)) {
-            toRemove.add(variable);
-            assignmentRulesRoots.set(currentPosition, sBaseMap.get(variable));
-            currentPosition--;
-          }
-        }
-        for (String key : neededRules.keySet()) {
-          Set<String> currentSet = neededRules.get(key);
-          currentSet.removeAll(toRemove);
-          if (currentSet.size() == 0) {
-            keysToRemove.add(key);
-          }
-        }
-        for (String keyToRemove : keysToRemove) {
-          neededRules.remove(keyToRemove);
-        }
-        variables.removeAll(toRemove);
-        if ((toRemove.size() > 0) || (keysToRemove.size() > 0)) {
-          toContinue = true;
-        }
-      }
-      for (String variable : variables) {
-        assignmentRulesRoots.set(currentPosition, sBaseMap.get(variable));
-        currentPosition--;
-      }
-      numberOfAssignmentRulesLoops = Math.max(variables.size(), 1);
-    }
-    for (int i = 0; i < model.getInitialAssignmentCount(); i++) {
-      InitialAssignment iA = model.getInitialAssignment(i);
-      symbolIndex = symbolHash.get(iA.getVariable());
-      if (symbolIndex != null) {
-        Species sp = model.getSpecies(iA.getVariable());
-        if (sp != null) {
-          Compartment c = sp.getCompartmentInstance();
-          boolean hasZeroSpatialDimensions = true;
-          if ((c != null) && (c.getSpatialDimensions() > 0)) {
-            hasZeroSpatialDimensions = false;
-          }
-          if (iA.isSetMath()) {
-            initialAssignmentRoots.add(new AssignmentRuleValue((ASTNodeValue) copyAST(iA.getMath(), true, null, null).getUserObject(TEMP_VALUE), symbolIndex, sp, compartmentHash.get(sp.getId()), hasZeroSpatialDimensions, this, isAmount[symbolIndex]));
-          }
-        } else {
-          if (iA.isSetMath()) {
-            initialAssignmentRoots.add(new AssignmentRuleValue((ASTNodeValue) copyAST(iA.getMath(), true, null, null).getUserObject(TEMP_VALUE), symbolIndex));
-=======
->>>>>>> 504a87d5
-          }
-        }
-      }
-    } catch (SBMLException exc) {
-      throw new DerivativeException(exc);
-    }
-    this.changeRate = changeRate;
-  }
-
-
-  /**
-   * <p>
-   * This method initializes the differential equation system for simulation. In
-   * more detail: the initial amounts or concentration will be assigned to every
-   * {@link Species} or {@link InitialAssignment}s if any are executed.
-   * </p>
-   * <p>
-   * To save computation time the results of this method should be stored in an
-   * array. Hence this method must only be called once. However, if the SBML
-   * model to be simulated contains initial assignments, this can lead to wrong
-   * simulation results because initial assignments may depend on current
-   * parameter values.
-   * </p>
-   *
-   * @throws ModelOverdeterminedException
-   * @throws SBMLException
-   * @see #init(boolean, double, double, double)
-   */
-  public void init() throws ModelOverdeterminedException, SBMLException {
-    init(true, 0d, 1d, 1d);
-  }
-
-
-  /**
-   * This method initializes the differential equation system for simulation.
-   * The user can tell whether the tree of {@link ASTNode}s has to be refreshed.
-   *
-   * @param refreshTree
-   * @throws ModelOverdeterminedException
-   * @throws SBMLException
-   */
-  public void init(boolean refreshTree)
-      throws ModelOverdeterminedException, SBMLException {
-    init(refreshTree, 0d, 1d, 1d);
-  }
-
-
-  /**
-   * This method initializes the differential equation system for simulation.
-   * The user can tell whether the tree of {@link ASTNode}s has to be
-   * refreshed and give some default values.
-   *
-   * @param renewTree
-   * @param defaultSpeciesValue
-   * @param defaultParameterValue
-   * @param defaultCompartmentValue
-   * @throws ModelOverdeterminedException
-   * @throws SBMLException
-   */
-  public void init(boolean renewTree, double defaultSpeciesValue, double defaultParameterValue, double defaultCompartmentValue)
-      throws ModelOverdeterminedException, SBMLException {
-    init(renewTree, defaultSpeciesValue, defaultParameterValue, defaultCompartmentValue, null);
-  }
-
-
-  /**
-   * This method initializes the differential equation system for simulation.
-   * The user can tell whether the tree of {@link ASTNode}s has to be
-   * refreshed, give some default values and state whether a {@link Species}
-   * is seen as an amount or a concentration.
-   *
-   * @param renewTree
-   * @param defaultSpeciesValue
-   * @param defaultParameterValue
-   * @param defaultCompartmentValue
-   * @param amountHash
-   * @throws ModelOverdeterminedException
-   * @throws SBMLException
-   */
-  public void init(boolean renewTree, double defaultSpeciesValue, double defaultParameterValue, double defaultCompartmentValue, Map<String, Boolean> amountHash)
-      throws ModelOverdeterminedException, SBMLException {
-    super.init(renewTree, defaultSpeciesValue, defaultParameterValue, defaultCompartmentValue, amountHash);
-    /*
-     * Initial assignments
-     */
-    astNodeTime += 0.01d;
-    processInitialAssignments(astNodeTime, Y);
-
-    /*
-     * Sometimes conversion factors are assigned values in the
-     * initialAssignments. So, updating the conversion factors
-     * after processing the initialAssignments.
-     */
-    for (int pp = 0; pp < model.getSpeciesCount(); pp++) {
-      Species sp = model.getSpecies(pp);
-      String conversionFactor = sp.getConversionFactor();
-      if (conversionFactor == null) {
-        conversionFactor = model.getConversionFactor();
-      }
-      if (!conversionFactor.equals("")) {
-        conversionFactors[symbolHash.get(sp.getId())] = Y[symbolHash.get(conversionFactor)];
-      }
-    }
-
-    /*
-     * Compute changes due to reactions
-     */
-    processVelocities(changeRate, astNodeTime);
-
-    /*
-     * All other rules
-     */
-    astNodeTime += 0.01d;
-    processRules(astNodeTime, null, Y, true);
-
-    /*
-     * Process initial assignments and rules till the Y array
-     * becomes unchanged on running further initial assignments and rules.
-     *
-     * Reason: Initial assignments and rules can be dependent on each other.
-     */
-    double[] check;
-    do {
-      check = Y.clone();
-      astNodeTime += 0.01d;
-      processInitialAssignments(astNodeTime, Y);
-      astNodeTime += 0.01d;
-      processRules(astNodeTime, null, Y, true);
-    } while (!Arrays.equals(check, Y));
-    // save the initial values of this system
-    System.arraycopy(Y, 0, initialValues, 0, initialValues.length);
-  }
-
-
-  /**
    * {@inheritDoc}
    */
   @Override
   public boolean processAssignmentRules(double t, double Y[])
-      throws DerivativeException {
+          throws DerivativeException {
     currentTime = t;
     astNodeTime += 0.01d;
     System.arraycopy(Y, 0, this.Y, 0, Y.length);
@@ -1389,7 +522,7 @@
    * @return the event with assignments
    */
   private SBMLEventInProgress processNextEvent(HashSet<Double> priorities, double[] Y)
-      throws DerivativeException {
+          throws DerivativeException {
     Integer symbolIndex;
     double newVal, highestPriority = -1;
     int index;
@@ -1486,7 +619,7 @@
    * @throws SBMLException
    */
   public void processInitialAssignments(double time, double[] Y)
-      throws SBMLException {
+          throws SBMLException {
     if (Y != null) {
       for (int i = 0; i != initialAssignmentRoots.size(); i++) {
         initialAssignmentRoots.get(i).processRule(Y, time, true);
@@ -1507,7 +640,7 @@
    * @throws SBMLException
    */
   public boolean processRules(double time, double[] changeRate, double[] Y, boolean initialCalculations)
-      throws SBMLException {
+          throws SBMLException {
     boolean changeByAssignmentRules = false;
     double intermediateASTNodeTime = -astNodeTime;
     double oldTime = currentTime;
@@ -1598,7 +731,7 @@
    * @throws SBMLException
    */
   protected void processVelocities(double[] changeRate, double time)
-      throws SBMLException {
+          throws SBMLException {
     // Velocities of each reaction.
     for (int reactionIndex = 0; reactionIndex != v.length; reactionIndex++) {
       if (hasFastReactions) {
