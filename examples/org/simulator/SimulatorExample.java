--- conflicted
+++ resolved
@@ -43,12 +43,8 @@
 import org.simulator.math.odes.RosenbrockSolver;
 import org.simulator.plot.PlotMultiTable;
 import org.simulator.sbml.SBMLinterpreter;
-
-<<<<<<< HEAD
 import org.simulator.plot.PlotMultiTable;
 
-=======
->>>>>>> 8489440b
 /**
  * A simple program that performs a simulation of a model.
  * 
@@ -101,11 +97,7 @@
         + model.getId(), JOptionPane.INFORMATION_MESSAGE);
     
     // plot all the reactions species
-<<<<<<< HEAD
-    PlotMultiTable p = new PlotMultiTable(solution);
-=======
     PlotMultiTable p = new PlotMultiTable(solution, "Output plot");
->>>>>>> 8489440b
     p.pack();
     RefineryUtilities.centerFrameOnScreen(p);
     p.setVisible( true );
