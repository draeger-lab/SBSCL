--- conflicted
+++ resolved
@@ -441,19 +441,14 @@
     <dependency>
       <groupId>org.apache.commons</groupId>
       <artifactId>commons-lang3</artifactId>
-      <version>3.7</version>
+      <version>3.18.0</version>
     </dependency>
 
     <!-- Commons Math 2.x (ODE API used under org.apache.commons.math.ode.*) -->
     <dependency>
       <groupId>org.apache.commons</groupId>
-<<<<<<< HEAD
-      <artifactId>commons-lang3</artifactId>
-      <version>3.18.0</version>
-=======
       <artifactId>commons-math</artifactId>
       <version>2.2</version>
->>>>>>> a2528282
     </dependency>
 
     <dependency>
